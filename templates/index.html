--- conflicted
+++ resolved
@@ -57,10 +57,7 @@
                                     </div>
                                 </div>
                             </div>
-<<<<<<< HEAD
-=======
 
->>>>>>> 3a8a6a5b
                         </div>
                     {% endfor %}
                 </div>
